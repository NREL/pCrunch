__author__ = ["Nikhar Abbas", "Jake Nunemaker"]
__copyright__ = "Copyright 2020, National Renewable Energy Laboratory"
__maintainer__ = ["Nikhar Abbas", "Jake Nunemaker"]
__email__ = ["nikhar.abbas@nrel.gov", "jake.nunemaker@nrel.gov"]


import os
from fnmatch import fnmatch

#import numpy as np
import pandas as pd
try:
    import ruamel_yaml as ry
except:
    try:
        import ruamel.yaml as ry
    except:
        raise ImportError("No module named ruamel.yaml or ruamel_yaml")

from pCrunch import LoadsAnalysis, PowerProduction, FatigueParams
#from pCrunch.io import load_FAST_out
from pCrunch.utility import save_yaml, get_windspeeds, convert_summary_stats


def valid_extension(fp):
    return any([fnmatch(fp, ext) for ext in ["*.outb", "*.out"]])

<<<<<<< HEAD
if __name__ == '__main__':
    # Define input files paths
    output_dir = "/Users/gbarter/devel/WEIS/examples/05_IEA-3.4-130-RWT/temp/iea34"
    results_dir = os.path.join(output_dir, "results")
    save_results = True


    # Find outfiles
    outfiles = [
        os.path.join(output_dir, f)
        for f in os.listdir(output_dir)
        if valid_extension(f)
    ]

    # Configure pCrunch
    magnitude_channels = {
        "RootMc1": ["RootMxc1", "RootMyc1", "RootMzc1"],
        "RootMc2": ["RootMxc2", "RootMyc2", "RootMzc2"],
        "RootMc3": ["RootMxc3", "RootMyc3", "RootMzc3"],
    }

    fatigue_channels = {"RootMc1": FatigueParams(lifetime=25, slope=10),
                        "RootMc2": FatigueParams(lifetime=25, slope=10),
                        "RootMc3": FatigueParams(lifetime=25, slope=10),
                        }

    channel_extremes = [
        "RotSpeed",
        "RotThrust",
        "RotTorq",
        "RootMc1",
        "RootMc2",
        "RootMc3",
    ]

    # Run pCrunch
    la = LoadsAnalysis(
        outfiles,
        magnitude_channels=magnitude_channels,
        fatigue_channels=fatigue_channels,
        extreme_channels=channel_extremes,
        trim_data=(0,),
=======

# Define input files paths
output_dir = "/Users/gbarter/devel/WEIS/examples/05_IEA-3.4-130-RWT/temp/iea34"
results_dir = os.path.join(output_dir, "results")
save_results = True


# Find outfiles
outfiles = [
    os.path.join(output_dir, f)
    for f in os.listdir(output_dir)
    if valid_extension(f)
]

# Configure pCrunch
magnitude_channels = {
    "RootMc1": ["RootMxc1", "RootMyc1", "RootMzc1"],
    "RootMc2": ["RootMxc2", "RootMyc2", "RootMzc2"],
    "RootMc3": ["RootMxc3", "RootMyc3", "RootMzc3"],
}

fatigue_channels = {"RootMc1": FatigueParams(lifetime=25, slope=10),
                    "RootMc2": FatigueParams(lifetime=25, slope=10),
                    "RootMc3": FatigueParams(lifetime=25, slope=10),
                    }

channel_extremes = [
    "RotSpeed",
    "RotThrust",
    "RotTorq",
    "RootMc1",
    "RootMc2",
    "RootMc3",
]

# Run pCrunch
la = LoadsAnalysis(
    outfiles,
    magnitude_channels=magnitude_channels,
    fatigue_channels=fatigue_channels,
    extreme_channels=channel_extremes,
    trim_data=(0,),
)
la.process_outputs(cores=1)

if save_results:
    save_yaml(
        results_dir,
        "summary_stats.yaml",
        convert_summary_stats(la.summary_stats),
>>>>>>> 3d30d0f3
    )
    la.process_outputs(cores=3, return_damage=True, goodman=True)

    if save_results:
        save_yaml(
            results_dir,
            "summary_stats.yaml",
            convert_summary_stats(la.summary_stats),
        )

    # Load case matrix into dataframe
    fname_case_matrix = os.path.join(output_dir, "case_matrix.yaml")
    with open(fname_case_matrix, "r") as f:
        case_matrix = ry.load(f, Loader=ry.Loader)
    cm = pd.DataFrame(case_matrix)

    # Get wind speeds for processed runs
    windspeeds, seed, IECtype, cm_wind = get_windspeeds(cm, return_df=True)

    # Get AEP
    turbine_class = 1
    pp = PowerProduction(turbine_class)
    AEP, perf_data = pp.AEP(
        la.summary_stats,
        windspeeds,
        ["GenPwr", "RtAeroCp", "RotSpeed", "BldPitch1"],
    )
    print(f"AEP: {AEP}")

    # # ========== Plotting ==========
    # an_plts = Analysis.wsPlotting()
    # #  --- Time domain analysis ---
    # filenames = [outfiles[0][2], outfiles[1][2]] # select the 2nd run from each dataset
    # cases = {'Baseline': ['Wind1VelX', 'GenPwr', 'BldPitch1', 'GenTq', 'RotSpeed']}
    # fast_dict = fast_io.load_FAST_out(filenames, tmin=30)
    # fast_pl.plot_fast_out(cases, fast_dict)

    # # Plot some spectral cases
    # spec_cases = [('RootMyb1', 0), ('TwrBsFyt', 0)]
    # twrfreq = .0716
    # fig,ax = fast_pl.plot_spectral(fast_dict, spec_cases, show_RtSpeed=True,
    #                         add_freqs=[twrfreq], add_freq_labels=['Tower'],
    #                         averaging='Welch')
    # ax.set_title('DLC1.1')

    # # Plot a data distribution
    # channels = ['RotSpeed']
    # caseid = [0, 1]
    # an_plts.distribution(fast_dict, channels, caseid, names=['DLC 1.1', 'DLC 1.3'])

    # # --- Batch Statistical analysis ---
    # # Bar plot
    # fig,ax = an_plts.stat_curve(windspeeds, stats, 'RotSpeed', 'bar', names=['DLC1.1', 'DLC1.3'])

    # # Turbulent power curve
    # fig,ax = an_plts.stat_curve(windspeeds, stats, 'GenPwr', 'line', stat_idx=0, names=['DLC1.1'])

    # plt.show()<|MERGE_RESOLUTION|>--- conflicted
+++ resolved
@@ -25,13 +25,11 @@
 def valid_extension(fp):
     return any([fnmatch(fp, ext) for ext in ["*.outb", "*.out"]])
 
-<<<<<<< HEAD
 if __name__ == '__main__':
     # Define input files paths
     output_dir = "/Users/gbarter/devel/WEIS/examples/05_IEA-3.4-130-RWT/temp/iea34"
     results_dir = os.path.join(output_dir, "results")
     save_results = True
-
 
     # Find outfiles
     outfiles = [
@@ -68,58 +66,6 @@
         fatigue_channels=fatigue_channels,
         extreme_channels=channel_extremes,
         trim_data=(0,),
-=======
-
-# Define input files paths
-output_dir = "/Users/gbarter/devel/WEIS/examples/05_IEA-3.4-130-RWT/temp/iea34"
-results_dir = os.path.join(output_dir, "results")
-save_results = True
-
-
-# Find outfiles
-outfiles = [
-    os.path.join(output_dir, f)
-    for f in os.listdir(output_dir)
-    if valid_extension(f)
-]
-
-# Configure pCrunch
-magnitude_channels = {
-    "RootMc1": ["RootMxc1", "RootMyc1", "RootMzc1"],
-    "RootMc2": ["RootMxc2", "RootMyc2", "RootMzc2"],
-    "RootMc3": ["RootMxc3", "RootMyc3", "RootMzc3"],
-}
-
-fatigue_channels = {"RootMc1": FatigueParams(lifetime=25, slope=10),
-                    "RootMc2": FatigueParams(lifetime=25, slope=10),
-                    "RootMc3": FatigueParams(lifetime=25, slope=10),
-                    }
-
-channel_extremes = [
-    "RotSpeed",
-    "RotThrust",
-    "RotTorq",
-    "RootMc1",
-    "RootMc2",
-    "RootMc3",
-]
-
-# Run pCrunch
-la = LoadsAnalysis(
-    outfiles,
-    magnitude_channels=magnitude_channels,
-    fatigue_channels=fatigue_channels,
-    extreme_channels=channel_extremes,
-    trim_data=(0,),
-)
-la.process_outputs(cores=1)
-
-if save_results:
-    save_yaml(
-        results_dir,
-        "summary_stats.yaml",
-        convert_summary_stats(la.summary_stats),
->>>>>>> 3d30d0f3
     )
     la.process_outputs(cores=3, return_damage=True, goodman=True)
 
