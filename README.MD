--- conflicted
+++ resolved
@@ -20,17 +20,6 @@
 The primary file breakdown for the python tools is fairly simple and serve two primary functions: processing, and analysis. Unsurprisingly, these are separated into `processing.py` and `analysis.py`.The files themselves contain a few different classes that can stand alone (admittedly, some functions don't need to be in a class at all). 
 
 Additionally, there is a file called `CaseGen_Control.py`. This leverages some WISDEM tools to aid in running parameter studies for different control parameters. The scripts in the runBatch and postProcessing folder soffer some examples on easy ways to run and process large OpenFAST runs (e.g. DLCs). The HPC_tools folder simply has some scripts to make using eagle just a little bit easier.   
-<<<<<<< HEAD
-
-## Examples
-Take a look at batch_processing.ipynb for a detailed breakdown of some of the processes and discussion of some of the details.
-
-A scripted implementation of a design comparison is provided postProcessing/post_DLCcomparison.py for a (hopefully) straight forward start to your own analysis. (This might be out of date now...)
-
-## Contributing
-Please do! This should hopefully be a tool that many people can use and leverage regularly. I know that pretty much all of this could be improved, cleaned up, etc. Ideally, this is a fluid project that a few primary people are maintaining. 
-
-=======
 
 ## Examples
 Take a look at batch_processing.ipynb for a detailed breakdown of some of the processes and discussion of some of the details.
@@ -43,5 +32,4 @@
 If you do contribute, please try to maintain the established conventions for commenting these codes (initial description of parameter and return values, reasonable in-line comments). 
 
 ## And finally...
->>>>>>> 1cbff332
 Enjoy.
